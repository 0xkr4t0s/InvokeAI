import { FieldType, FieldUIConfig } from './types';

export const HANDLE_TOOLTIP_OPEN_DELAY = 500;

export const FIELD_TYPE_MAP: Record<string, FieldType> = {
  integer: 'integer',
  float: 'float',
  number: 'float',
  string: 'string',
  boolean: 'boolean',
  enum: 'enum',
  ImageField: 'image',
  LatentsField: 'latents',
  ConditioningField: 'conditioning',
  UNetField: 'unet',
  ClipField: 'clip',
  VaeField: 'vae',
  model: 'model',
  array: 'array',
  item: 'item',
  ColorField: 'color',
  ControlField: 'control',
  control: 'control',
};

const COLOR_TOKEN_VALUE = 500;

const getColorTokenCssVariable = (color: string) =>
  `var(--invokeai-colors-${color}-${COLOR_TOKEN_VALUE})`;

// @ts-ignore
// @ts-ignore
// @ts-ignore
export const FIELDS: Record<FieldType, FieldUIConfig> = {
  integer: {
    color: 'red',
    colorCssVar: getColorTokenCssVariable('red'),
    title: 'Integer',
    description: 'Integers are whole numbers, without a decimal point.',
  },
  float: {
    color: 'orange',
    colorCssVar: getColorTokenCssVariable('orange'),
    title: 'Float',
    description: 'Floats are numbers with a decimal point.',
  },
  string: {
    color: 'yellow',
    colorCssVar: getColorTokenCssVariable('yellow'),
    title: 'String',
    description: 'Strings are text.',
  },
  boolean: {
    color: 'green',
    colorCssVar: getColorTokenCssVariable('green'),
    title: 'Boolean',
    description: 'Booleans are true or false.',
  },
  enum: {
    color: 'blue',
    colorCssVar: getColorTokenCssVariable('blue'),
    title: 'Enum',
    description: 'Enums are values that may be one of a number of options.',
  },
  image: {
    color: 'purple',
    colorCssVar: getColorTokenCssVariable('purple'),
    title: 'Image',
    description: 'Images may be passed between nodes.',
  },
  latents: {
    color: 'pink',
    colorCssVar: getColorTokenCssVariable('pink'),
    title: 'Latents',
    description: 'Latents may be passed between nodes.',
  },
  conditioning: {
    color: 'cyan',
    colorCssVar: getColorTokenCssVariable('cyan'),
    title: 'Conditioning',
    description: 'Conditioning may be passed between nodes.',
  },
<<<<<<< HEAD
  unet: {
    color: 'red',
    colorCssVar: getColorTokenCssVariable('red'),
    title: 'UNet',
    description: 'UNet submodel.',
  },
  clip: {
    color: 'green',
    colorCssVar: getColorTokenCssVariable('green'),
    title: 'Clip',
    description: 'Tokenizer and text_encoder submodels.',
  },
  vae: {
    color: 'blue',
    colorCssVar: getColorTokenCssVariable('blue'),
    title: 'Vae',
    description: 'Vae submodel.',
=======
  control: {
    color: 'cyan',
    colorCssVar: getColorTokenCssVariable('cyan'), // TODO: no free color left
    title: 'Control',
    description: 'Control info passed between nodes.',
>>>>>>> d6697907
  },
  model: {
    color: 'teal',
    colorCssVar: getColorTokenCssVariable('teal'),
    title: 'Model',
    description: 'Models are models.',
  },
  array: {
    color: 'gray',
    colorCssVar: getColorTokenCssVariable('gray'),
    title: 'Array',
    description: 'TODO: Array type description.',
  },
  item: {
    color: 'gray',
    colorCssVar: getColorTokenCssVariable('gray'),
    title: 'Collection Item',
    description: 'TODO: Collection Item type description.',
  },
  color: {
    color: 'gray',
    colorCssVar: getColorTokenCssVariable('gray'),
    title: 'Color',
    description: 'A RGBA color.',
  },
};<|MERGE_RESOLUTION|>--- conflicted
+++ resolved
@@ -80,7 +80,6 @@
     title: 'Conditioning',
     description: 'Conditioning may be passed between nodes.',
   },
-<<<<<<< HEAD
   unet: {
     color: 'red',
     colorCssVar: getColorTokenCssVariable('red'),
@@ -98,13 +97,12 @@
     colorCssVar: getColorTokenCssVariable('blue'),
     title: 'Vae',
     description: 'Vae submodel.',
-=======
+  },
   control: {
     color: 'cyan',
     colorCssVar: getColorTokenCssVariable('cyan'), // TODO: no free color left
     title: 'Control',
     description: 'Control info passed between nodes.',
->>>>>>> d6697907
   },
   model: {
     color: 'teal',
