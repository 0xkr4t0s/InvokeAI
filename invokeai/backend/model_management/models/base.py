import json
import os
import sys
import typing
import inspect
from enum import Enum
from abc import ABCMeta, abstractmethod
from pathlib import Path
from picklescan.scanner import scan_file_path
import torch
import numpy as np
import safetensors.torch
from pathlib import Path
from diffusers import DiffusionPipeline, ConfigMixin, OnnxRuntimeModel

from contextlib import suppress
from pydantic import BaseModel, Field
from typing import List, Dict, Optional, Type, Literal, TypeVar, Generic, Callable, Any, Union

<<<<<<< HEAD
import onnx
from onnx import numpy_helper
from onnx.external_data_helper import set_external_data
from onnxruntime import InferenceSession, OrtValue, SessionOptions, ExecutionMode, GraphOptimizationLevel, get_available_providers
=======
class DuplicateModelException(Exception):
    pass

>>>>>>> f060e321
class InvalidModelException(Exception):
    pass

class ModelNotFoundException(Exception):
    pass

class BaseModelType(str, Enum):
    StableDiffusion1 = "sd-1"
    StableDiffusion2 = "sd-2"
    StableDiffusionXL = "sdxl"
    StableDiffusionXLRefiner = "sdxl-refiner"
    #Kandinsky2_1 = "kandinsky-2.1"

class ModelType(str, Enum):
    ONNX = "onnx"
    Main = "main"
    Vae = "vae"
    Lora = "lora"
    ControlNet = "controlnet" # used by model_probe
    TextualInversion = "embedding"

class SubModelType(str, Enum):
    UNet = "unet"
    TextEncoder = "text_encoder"
    TextEncoder2 = "text_encoder_2"
    Tokenizer = "tokenizer"
    Tokenizer2 = "tokenizer_2"
    Vae = "vae"
    VaeDecoder = "vae_decoder"
    VaeEncoder = "vae_encoder"
    Scheduler = "scheduler"
    SafetyChecker = "safety_checker"
    #MoVQ = "movq"

class ModelVariantType(str, Enum):
    Normal = "normal"
    Inpaint = "inpaint"
    Depth = "depth"

class SchedulerPredictionType(str, Enum):
    Epsilon = "epsilon"
    VPrediction = "v_prediction"
    Sample = "sample"
    
class ModelError(str, Enum):
    NotFound = "not_found"

class ModelConfigBase(BaseModel):
    path: str # or Path
    description: Optional[str] = Field(None)
    model_format: Optional[str] = Field(None)
    error: Optional[ModelError] = Field(None)

    class Config:
        use_enum_values = True

class EmptyConfigLoader(ConfigMixin):
    @classmethod
    def load_config(cls, *args, **kwargs):
        cls.config_name = kwargs.pop("config_name")
        return super().load_config(*args, **kwargs)

T_co = TypeVar('T_co', covariant=True)
class classproperty(Generic[T_co]):
    def __init__(self, fget: Callable[[Any], T_co]) -> None:
        self.fget = fget

    def __get__(self, instance: Optional[Any], owner: Type[Any]) -> T_co:
        return self.fget(owner)

    def __set__(self, instance: Optional[Any], value: Any) -> None:
        raise AttributeError('cannot set attribute')

class ModelBase(metaclass=ABCMeta):
    #model_path: str
    #base_model: BaseModelType
    #model_type: ModelType

    def __init__(
        self,
        model_path: str,
        base_model: BaseModelType,
        model_type: ModelType,
    ):
        self.model_path = model_path
        self.base_model = base_model
        self.model_type = model_type

    def _hf_definition_to_type(self, subtypes: List[str]) -> Type:
        if len(subtypes) < 2:
            raise Exception("Invalid subfolder definition!")
        if all(t is None for t in subtypes):
            return None
        elif any(t is None for t in subtypes):
            raise Exception(f"Unsupported definition: {subtypes}")
        
        if subtypes[0] in ["diffusers", "transformers"]:
            res_type = sys.modules[subtypes[0]]
            subtypes = subtypes[1:]

        else:
            res_type = sys.modules["diffusers"]
            res_type = getattr(res_type, "pipelines")


        for subtype in subtypes:
            res_type = getattr(res_type, subtype)
        return res_type

    @classmethod
    def _get_configs(cls):
        with suppress(Exception):
            return cls.__configs
        
        configs = dict()
        for name in dir(cls):
            if name.startswith("__"):
                continue

            value = getattr(cls, name)
            if not isinstance(value, type) or not issubclass(value, ModelConfigBase):
                continue

            if hasattr(inspect,'get_annotations'):
                fields = inspect.get_annotations(value)
            else:
                fields = value.__annotations__
            try:
                field = fields["model_format"]
            except:
                raise Exception(f"Invalid config definition - format field not found({cls.__qualname__})")

            if isinstance(field, type) and issubclass(field, str) and issubclass(field, Enum):
                for model_format in field:
                    configs[model_format.value] = value

            elif typing.get_origin(field) is Literal and all(isinstance(arg, str) and isinstance(arg, Enum) for arg in field.__args__):
                for model_format in field.__args__:
                    configs[model_format.value] = value

            elif field is None:
                configs[None] = value

            else:
                raise Exception(f"Unsupported format definition in {cls.__qualname__}")

        cls.__configs = configs
        return cls.__configs

    @classmethod
    def create_config(cls, **kwargs) -> ModelConfigBase:
        if "model_format" not in kwargs:
            raise Exception("Field 'model_format' not found in model config")

        configs = cls._get_configs()
        return configs[kwargs["model_format"]](**kwargs)

    @classmethod
    def probe_config(cls, path: str, **kwargs) -> ModelConfigBase:
        return cls.create_config(
            path=path,
            model_format=cls.detect_format(path),
        )

    @classmethod
    @abstractmethod
    def detect_format(cls, path: str) -> str:
        raise NotImplementedError()

    @classproperty
    @abstractmethod
    def save_to_config(cls) -> bool:
        raise NotImplementedError()

    @abstractmethod
    def get_size(self, child_type: Optional[SubModelType] = None) -> int:
        raise NotImplementedError()

    @abstractmethod
    def get_model(
        self,
        torch_dtype: Optional[torch.dtype],
        child_type: Optional[SubModelType] = None,
    ) -> Any:
        raise NotImplementedError()


class DiffusersModel(ModelBase):
    #child_types: Dict[str, Type]
    #child_sizes: Dict[str, int]

    def __init__(self, model_path: str, base_model: BaseModelType, model_type: ModelType):
        super().__init__(model_path, base_model, model_type)

        self.child_types: Dict[str, Type] = dict()
        self.child_sizes: Dict[str, int] = dict()

        try:
            config_data = DiffusionPipeline.load_config(self.model_path)
            #config_data = json.loads(os.path.join(self.model_path, "model_index.json"))
        except:
            raise Exception("Invalid diffusers model! (model_index.json not found or invalid)")

        config_data.pop("_ignore_files", None)

        # retrieve all folder_names that contain relevant files
        child_components = [k for k, v in config_data.items() if isinstance(v, list)]

        for child_name in child_components:
            child_type = self._hf_definition_to_type(config_data[child_name])
            self.child_types[child_name] = child_type
            self.child_sizes[child_name] = calc_model_size_by_fs(self.model_path, subfolder=child_name)


    def get_size(self, child_type: Optional[SubModelType] = None):
        if child_type is None:
            return sum(self.child_sizes.values())
        else:
            return self.child_sizes[child_type]


    def get_model(
        self,
        torch_dtype: Optional[torch.dtype],
        child_type: Optional[SubModelType] = None,
    ):
        # return pipeline in different function to pass more arguments
        if child_type is None:
            raise Exception("Child model type can't be null on diffusers model")
        if child_type not in self.child_types:
            return None # TODO: or raise

        if torch_dtype == torch.float16:
            variants = ["fp16", None]
        else:
            variants = [None, "fp16"]

        # TODO: better error handling(differentiate not found from others)
        for variant in variants:
            try:
                # TODO: set cache_dir to /dev/null to be sure that cache not used?
                model = self.child_types[child_type].from_pretrained(
                    os.path.join(self.model_path, child_type.value),
                    #subfolder=child_type.value,
                    torch_dtype=torch_dtype,
                    variant=variant,
                    local_files_only=True,
                )
                break
            except Exception as e:
                print("====ERR LOAD====")
                print(f"{variant}: {e}")
                import traceback
                traceback.print_exc()
                pass
        else:
            raise Exception(f"Failed to load {self.base_model}:{self.model_type}:{child_type} model")

        # calc more accurate size
        self.child_sizes[child_type] = calc_model_size_by_data(model)
        return model

    #def convert_if_required(model_path: str, cache_path: str, config: Optional[dict]) -> str:



def calc_model_size_by_fs(
    model_path: str,
    subfolder: Optional[str] = None,
    variant: Optional[str] = None
):
    if subfolder is not None:
        model_path = os.path.join(model_path, subfolder)

    # this can happen when, for example, the safety checker
    # is not downloaded.
    if not os.path.exists(model_path):
        return 0

    all_files = os.listdir(model_path)
    all_files = [f for f in all_files if os.path.isfile(os.path.join(model_path, f))]

    fp16_files = set([f for f in all_files if ".fp16." in f or ".fp16-" in f])
    bit8_files = set([f for f in all_files if ".8bit." in f or ".8bit-" in f])
    other_files = set(all_files) - fp16_files - bit8_files

    if variant is None:
        files = other_files
    elif variant == "fp16":
        files = fp16_files
    elif variant == "8bit":
        files = bit8_files
    else:
        raise NotImplementedError(f"Unknown variant: {variant}")

    # try read from index if exists
    index_postfix = ".index.json"
    if variant is not None:
        index_postfix = f".index.{variant}.json"

    for file in files:
        if not file.endswith(index_postfix):
            continue
        try:
            with open(os.path.join(model_path, file), "r") as f:
                index_data = json.loads(f.read())
            return int(index_data["metadata"]["total_size"])
        except:
            pass

    # calculate files size if there is no index file
    formats = [
        (".safetensors",), # safetensors
        (".bin",), # torch
        (".onnx", ".pb"), # onnx
        (".msgpack",), # flax
        (".ckpt",), # tf
        (".h5",), # tf2
    ]

    for file_format in formats:
        model_files = [f for f in files if f.endswith(file_format)]
        if len(model_files) == 0:
            continue

        model_size = 0
        for model_file in model_files:
            file_stats = os.stat(os.path.join(model_path, model_file))
            model_size += file_stats.st_size
        return model_size
    
    #raise NotImplementedError(f"Unknown model structure! Files: {all_files}")
    return 0 # scheduler/feature_extractor/tokenizer - models without loading to gpu


def calc_model_size_by_data(model) -> int:
    if isinstance(model, DiffusionPipeline):
        return _calc_pipeline_by_data(model)
    elif isinstance(model, torch.nn.Module):
        return _calc_model_by_data(model)
    else:
        return 0


def _calc_pipeline_by_data(pipeline) -> int:
    res = 0
    for submodel_key in pipeline.components.keys():
        submodel = getattr(pipeline, submodel_key)
        if submodel is not None and isinstance(submodel, torch.nn.Module):
            res += _calc_model_by_data(submodel)
    return res
    

def _calc_model_by_data(model) -> int:
    mem_params = sum([param.nelement()*param.element_size() for param in model.parameters()])
    mem_bufs = sum([buf.nelement()*buf.element_size() for buf in model.buffers()])
    mem = mem_params + mem_bufs # in bytes
    return mem


def _fast_safetensors_reader(path: str):
    checkpoint = dict()
    device = torch.device("meta")
    with open(path, "rb") as f:
        definition_len = int.from_bytes(f.read(8), 'little')
        definition_json = f.read(definition_len)
        definition = json.loads(definition_json)

        if "__metadata__" in definition and definition["__metadata__"].get("format", "pt") not in {"pt", "torch", "pytorch"}:
            raise Exception("Supported only pytorch safetensors files")
        definition.pop("__metadata__", None)

        for key, info in definition.items():
            dtype = {
                "I8": torch.int8,
                "I16": torch.int16,
                "I32": torch.int32,
                "I64": torch.int64,
                "F16": torch.float16,
                "F32": torch.float32,
                "F64": torch.float64,
            }[info["dtype"]]

            checkpoint[key] = torch.empty(info["shape"], dtype=dtype, device=device)

    return checkpoint

def read_checkpoint_meta(path: Union[str, Path], scan: bool = False):
    if str(path).endswith(".safetensors"):
        try:
            checkpoint = _fast_safetensors_reader(path)
        except:
            # TODO: create issue for support "meta"?
            checkpoint = safetensors.torch.load_file(path, device="cpu")
    else:
        if scan:
            scan_result = scan_file_path(path)
            if scan_result.infected_files != 0:
                raise Exception(f"The model file \"{path}\" is potentially infected by malware. Aborting import.")
        checkpoint = torch.load(path, map_location=torch.device("meta"))
    return checkpoint

import warnings
from diffusers import logging as diffusers_logging
from transformers import logging as transformers_logging

class SilenceWarnings(object):
    def __init__(self):
        self.transformers_verbosity = transformers_logging.get_verbosity()
        self.diffusers_verbosity = diffusers_logging.get_verbosity()
        
    def __enter__(self):
        transformers_logging.set_verbosity_error()
        diffusers_logging.set_verbosity_error()
        warnings.simplefilter('ignore')

    def __exit__(self, type, value, traceback):
        transformers_logging.set_verbosity(self.transformers_verbosity)
        diffusers_logging.set_verbosity(self.diffusers_verbosity)
        warnings.simplefilter('default')

ONNX_WEIGHTS_NAME = "model.onnx"
class IAIOnnxRuntimeModel:
    class _tensor_access:

        def __init__(self, model):
            self.model = model
            self.indexes = dict()
            for idx, obj in enumerate(self.model.proto.graph.initializer):
                self.indexes[obj.name] = idx

        def __getitem__(self, key: str):
            return self.model.data[key].numpy()

        def __setitem__(self, key: str, value: np.ndarray):
            new_node = numpy_helper.from_array(value)
            # set_external_data(new_node, location="in-memory-location")
            new_node.name = key
            # new_node.ClearField("raw_data")
            del self.model.proto.graph.initializer[self.indexes[key]]
            self.model.proto.graph.initializer.insert(self.indexes[key], new_node)
            self.model.data[key] = OrtValue.ortvalue_from_numpy(value)

        # __delitem__

        def __contains__(self, key: str):
            return key in self.model.data

        def items(self):
            raise NotImplementedError("tensor.items")
            #return [(obj.name, obj) for obj in self.raw_proto]

        def keys(self):
            return self.model.data.keys()

        def values(self):
            raise NotImplementedError("tensor.values")
            #return [obj for obj in self.raw_proto]



    class _access_helper:
        def __init__(self, raw_proto):
            self.indexes = dict()
            self.raw_proto = raw_proto
            for idx, obj in enumerate(raw_proto):
                self.indexes[obj.name] = idx

        def __getitem__(self, key: str):
            return self.raw_proto[self.indexes[key]]

        def __setitem__(self, key: str, value):
            index = self.indexes[key]
            del self.raw_proto[index]
            self.raw_proto.insert(index, value)

        # __delitem__

        def __contains__(self, key: str):
            return key in self.indexes

        def items(self):
            return [(obj.name, obj) for obj in self.raw_proto]

        def keys(self):
            return self.indexes.keys()

        def values(self):
            return [obj for obj in self.raw_proto]
    
    def __init__(self, model_path: str, provider: Optional[str]):
        self.path = model_path
        self.session = None
        self.provider = provider
        """
        self.data_path = self.path + "_data"
        if not os.path.exists(self.data_path):
            print(f"Moving model tensors to separate file: {self.data_path}")
            tmp_proto = onnx.load(model_path, load_external_data=True)
            onnx.save_model(tmp_proto, self.path, save_as_external_data=True, all_tensors_to_one_file=True, location=os.path.basename(self.data_path), size_threshold=1024, convert_attribute=False)
            del tmp_proto
            gc.collect()

        self.proto = onnx.load(model_path, load_external_data=False)
        """

        self.proto = onnx.load(model_path, load_external_data=True)
        self.data = dict()
        for tensor in self.proto.graph.initializer:
            name = tensor.name

            if tensor.HasField("raw_data"):
                npt = numpy_helper.to_array(tensor)
                orv = OrtValue.ortvalue_from_numpy(npt)
                self.data[name] = orv
                # set_external_data(tensor, location="in-memory-location")
                tensor.name = name
                # tensor.ClearField("raw_data")

        self.nodes = self._access_helper(self.proto.graph.node)
        self.initializers = self._access_helper(self.proto.graph.initializer)
        # print(self.proto.graph.input)
        # print(self.proto.graph.initializer)

        self.tensors = self._tensor_access(self)

    # TODO: integrate with model manager/cache
    def create_session(self, height=None, width=None):
        if self.session is None:
            #onnx.save(self.proto, "tmp.onnx")
            #onnx.save_model(self.proto, "tmp.onnx", save_as_external_data=True, all_tensors_to_one_file=True, location="tmp.onnx_data", size_threshold=1024, convert_attribute=False)
            # TODO: something to be able to get weight when they already moved outside of model proto
            #(trimmed_model, external_data) = buffer_external_data_tensors(self.proto)
            sess = SessionOptions()
            #self._external_data.update(**external_data)
            # sess.add_external_initializers(list(self.data.keys()), list(self.data.values()))
            # sess.enable_profiling = True

            # sess.intra_op_num_threads = 1
            # sess.inter_op_num_threads = 1
            # sess.execution_mode = ExecutionMode.ORT_SEQUENTIAL
            # sess.graph_optimization_level = GraphOptimizationLevel.ORT_ENABLE_ALL
            # sess.enable_cpu_mem_arena = True
            # sess.enable_mem_pattern = True
            # sess.add_session_config_entry("session.intra_op.use_xnnpack_threadpool", "1") ########### It's the key code
            if height and width:
                sess.add_free_dimension_override_by_name("unet_sample_batch", 2)
                sess.add_free_dimension_override_by_name("unet_sample_channels", 4)
                sess.add_free_dimension_override_by_name("unet_hidden_batch", 2)
                sess.add_free_dimension_override_by_name("unet_hidden_sequence", 77)
                sess.add_free_dimension_override_by_name("unet_sample_height", height)
                sess.add_free_dimension_override_by_name("unet_sample_width", width)
                sess.add_free_dimension_override_by_name("unet_time_batch", 1)
            providers = []
            if self.provider:
                providers.append(self.provider)
            else:
                providers = get_available_providers()
            self.session = InferenceSession(self.proto.SerializeToString(), providers=providers, sess_options=sess)
            #self.session = InferenceSession("tmp.onnx", providers=[self.provider], sess_options=self.sess_options)
            # self.io_binding = self.session.io_binding()

    def release_session(self):
        self.session = None
        import gc
        gc.collect()

    def __call__(self, **kwargs):
        if self.session is None:
            raise Exception("You should call create_session before running model")

        inputs = {k: np.array(v) for k, v in kwargs.items()}
        output_names = self.session.get_outputs()
        # for k in inputs:
        #     self.io_binding.bind_cpu_input(k, inputs[k])
        # for name in output_names:
        #     self.io_binding.bind_output(name.name)
        # self.session.run_with_iobinding(self.io_binding, None)
        # return self.io_binding.copy_outputs_to_cpu()
        return self.session.run(None, inputs)

    # compatability with diffusers load code
    @classmethod
    def from_pretrained(
        cls,
        model_id: Union[str, Path],
        subfolder: Union[str, Path] = None,
        file_name: Optional[str] = None,
        provider: Optional[str] = None,
        sess_options: Optional["SessionOptions"] = None,
        **kwargs,
    ):
        file_name = file_name or ONNX_WEIGHTS_NAME

        if os.path.isdir(model_id):
            model_path = model_id
            if subfolder is not None:
                model_path = os.path.join(model_path, subfolder)
            model_path = os.path.join(model_path, file_name)

        else:
            model_path = model_id

        # load model from local directory
        if not os.path.isfile(model_path):
            raise Exception(f"Model not found: {model_path}")

        # TODO: session options
        return cls(model_path, provider=provider)
<|MERGE_RESOLUTION|>--- conflicted
+++ resolved
@@ -17,16 +17,14 @@
 from pydantic import BaseModel, Field
 from typing import List, Dict, Optional, Type, Literal, TypeVar, Generic, Callable, Any, Union
 
-<<<<<<< HEAD
 import onnx
 from onnx import numpy_helper
 from onnx.external_data_helper import set_external_data
 from onnxruntime import InferenceSession, OrtValue, SessionOptions, ExecutionMode, GraphOptimizationLevel, get_available_providers
-=======
+
 class DuplicateModelException(Exception):
     pass
 
->>>>>>> f060e321
 class InvalidModelException(Exception):
     pass
 
