--- conflicted
+++ resolved
@@ -710,11 +710,8 @@
             )
             with (
                 ExitStack() as exit_stack,
-<<<<<<< HEAD
                 ModelPatcher.apply_lora_unet(unet_info.context.model, _lora_loader()),
                 ModelPatcher.apply_freeu(unet_info.context.model, self.unet.freeu_config),
-=======
->>>>>>> 546aaedb
                 set_seamless(unet_info.context.model, self.unet.seamless_axes),
                 unet_info as unet,
                 # Apply the LoRA after unet has been moved to its target device for faster patching.
