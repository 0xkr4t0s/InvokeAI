--- conflicted
+++ resolved
@@ -28,12 +28,8 @@
 
 from invokeai.app.invocations.primitives import ImageField, ImageOutput
 
-<<<<<<< HEAD
 
 from ...backend.model_manager import BaseModelType
-=======
-from ...backend.model_management import BaseModelType
->>>>>>> 2f5e9230
 from ..models.image import ImageCategory, ResourceOrigin
 from .baseinvocation import (
     BaseInvocation,
