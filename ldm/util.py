--- conflicted
+++ resolved
@@ -306,17 +306,12 @@
                  dest/filename
     :param access_token: Access token to access this resource
     '''
-<<<<<<< HEAD
     header = {"Authorization": f"Bearer {access_token}"} if access_token else {}
     open_mode = "wb"
     exist_size = 0
 
     resp = requests.get(url, header, stream=True)
     content_length = int(resp.headers.get("content-length", 0))
-=======
-    resp = requests.get(url, stream=True)
-    total = int(resp.headers.get("content-length", 0))
->>>>>>> ccba41cd
 
     if dest.is_dir():
         try:
@@ -327,20 +322,10 @@
     else:
         dest.parent.mkdir(parents=True, exist_ok=True)
 
-<<<<<<< HEAD
-=======
-    print(f'DEBUG: after many manipulations, dest={dest}')
-
-    header = {"Authorization": f"Bearer {access_token}"} if access_token else {}
-    open_mode = "wb"
-    exist_size = 0
->>>>>>> ccba41cd
-
     if dest.exists():
         exist_size = dest.stat().st_size
         header["Range"] = f"bytes={exist_size}-"
         open_mode = "ab"
-<<<<<<< HEAD
         resp = requests.get(url, headers=header, stream=True) # new request with range
 
     if exist_size > content_length:
@@ -357,46 +342,21 @@
         print(f"* {dest}: partial file found. Resuming...")
     elif resp.status_code != 200:
         print(f"** An error occurred during downloading {dest}: {resp.reason}")
-=======
-
-    if (
-        resp.status_code == 416
-    ):  # "range not satisfiable", which means nothing to return
-        print(f"* {dest}: complete file found. Skipping.")
-        return dest
-    elif resp.status_code != 200:
-        print(f"** An error occurred during downloading {dest}: {resp.reason}")
-    elif exist_size > 0:
-        print(f"* {dest}: partial file found. Resuming...")
->>>>>>> ccba41cd
     else:
         print(f"* {dest}: Downloading...")
 
     try:
-<<<<<<< HEAD
         if content_length < 2000:
-=======
-        if total < 2000:
->>>>>>> ccba41cd
             print(f"*** ERROR DOWNLOADING {url}: {resp.text}")
             return None
 
         with open(dest, open_mode) as file, tqdm(
-<<<<<<< HEAD
                 desc=str(dest),
                 initial=exist_size,
                 total=content_length,
                 unit="iB",
                 unit_scale=True,
                 unit_divisor=1000,
-=======
-            desc=str(dest),
-            initial=exist_size,
-            total=total + exist_size,
-            unit="iB",
-            unit_scale=True,
-            unit_divisor=1000,
->>>>>>> ccba41cd
         ) as bar:
             for data in resp.iter_content(chunk_size=1024):
                 size = file.write(data)
