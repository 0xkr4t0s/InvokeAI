--- conflicted
+++ resolved
@@ -119,11 +119,7 @@
     ```bash
     # This will take some time, depending on the speed of your internet connection
     # and will consume about 10GB of space
-<<<<<<< HEAD
-    python scripts/preload_models.py --no-interactive
-=======
     python scripts/preload_models.py
->>>>>>> cbc029c6
     ```
 
 !!! todo "Run InvokeAI!"
